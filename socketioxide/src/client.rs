--- conflicted
+++ resolved
@@ -60,14 +60,10 @@
         auth: Option<String>,
         ns_path: String,
         esocket: &Arc<engineioxide::Socket<SocketData>>,
-<<<<<<< HEAD
     ) -> Result<(), Error> {
         #[cfg(feature = "tracing")]
         tracing::debug!("auth: {:?}", auth);
-=======
-    ) -> Result<(), serde_json::Error> {
-        debug!("auth: {:?}", auth);
->>>>>>> a144daa2
+
         let sid = esocket.id;
         if let Some(ns) = self.get_ns(&ns_path) {
             let protocol: ProtocolVersion = esocket.protocol.into();
