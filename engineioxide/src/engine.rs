--- conflicted
+++ resolved
@@ -66,11 +66,6 @@
     {
         let close_fn = Box::new(self.clone().close_fn());
         let sid = generate_sid();
-<<<<<<< HEAD
-
-=======
-        let tx_map_fn = Box::new(self.clone().tx_map_fn(sid));
->>>>>>> 27c02aa9
         let socket = Socket::new(
             sid,
             protocol,
@@ -261,15 +256,8 @@
             }
         } else {
             let sid = generate_sid();
-<<<<<<< HEAD
             let engine = self.clone();
-            let close_fn = Box::new(move |sid: Sid, reason: DisconnectReason| {
-                engine.close_session(sid, reason)
-            });
-=======
             let close_fn = Box::new(self.clone().close_fn());
-            let tx_map_fn = Box::new(self.clone().tx_map_fn(sid));
->>>>>>> 27c02aa9
             let socket = Socket::new(
                 sid,
                 protocol,
@@ -303,21 +291,12 @@
                     Packet::Binary(bin) | Packet::BinaryV3(bin) => {
                         tx.send(Message::Binary(bin)).await
                     }
-<<<<<<< HEAD
                     Packet::Close => {
                         tx.send(Message::Close(None)).await.ok();
                         socket_rx.close();
                         break;
                     }
                     _ => {
-=======
-                    Packet::Close => tx.send(Message::Close(None)).await,
-                    // A Noop Packet maybe sent by the server to upgrade from a polling connection
-                    // In the case that the packet was not poll in time it will remain in the buffer and therefore
-                    // it should be discarded here
-                    Packet::Noop => Ok(()),
-                    item => {
->>>>>>> 27c02aa9
                         let packet: String = item.try_into().unwrap();
                         tx.send(Message::Text(packet)).await
                     }
@@ -499,16 +478,6 @@
         self.sockets.read().unwrap().get(&sid).cloned()
     }
 
-    fn tx_map_fn(self: Arc<Self>, sid: Sid) -> impl Fn(SendPacket) -> Packet {
-        move |packet: SendPacket| match packet {
-            SendPacket::Close(reason) => {
-                self.close_session(sid, reason);
-                Packet::Close
-            }
-            packet => packet.into(),
-        }
-    }
-
     fn close_fn(self: Arc<Self>) -> impl Fn(Sid, DisconnectReason) {
         move |sid: Sid, reason: DisconnectReason| self.close_session(sid, reason)
     }
