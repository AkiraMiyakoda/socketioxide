--- conflicted
+++ resolved
@@ -6,13 +6,8 @@
 
 [dependencies]
 socketioxide = { path = "../../socketioxide" }
-<<<<<<< HEAD
-uuid = { version = "1.6.0", features = ["v4", "serde"] }
+uuid = { version = "1.6.1", features = ["v4", "serde"] }
 axum.workspace = true
-=======
-uuid = { version = "1.6.1", features = ["v4", "serde"] }
-axum = "0.6.20"
->>>>>>> 98eb65e1
 tokio = { workspace = true, features = ["rt-multi-thread", "macros"] }
 tower-http = { version = "0.4.4", features = ["cors", "fs"] }
 tower.workspace = true
